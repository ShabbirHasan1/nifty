--- conflicted
+++ resolved
@@ -127,12 +127,6 @@
             attrs = record.keys()
             # attrs = [atr for atr in record.keys() if not atr.startswith('__')]
 
-<<<<<<< HEAD
-=======
-        attrs_list   = "(%s)" % ','.join(attrs)
-        placeholders = '(%s)' % ','.join([self.PLACEHOLDER] * len(attrs))
-
->>>>>>> 21734042
         values = tuple(record[atr] for atr in attrs)
         assert len(attrs) == len(values)
 
